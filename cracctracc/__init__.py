__version__ = '0.1.0'
import xml.etree.ElementTree as ET
import pandas as pd
from geographiclib.geodesic import Geodesic
from datetime import datetime
import matplotlib.pyplot as plt
import numpy as np

import click
import logging


def gpx_to_df(source):

    # open GPX file using XML parser
    tree = ET.parse(source)
    root = tree.getroot()

    # create list to append data to, use this to build dataframe later
    df = []

    # populate df with data from GPX file (could calculate speed here for quicker execution, but worse readability)
    target_tag = '{http://www.topografix.com/GPX/1/1}trkpt'  # namespace - {http://www.topografix.com/GPX/1/1'}
    for point in root.iter(target_tag):
        # point = <Element '{http://www.topografix.com/GPX/1/1}trkpt' at 0x11c3ec7c8>
        # point.attrib = {'lat': '-33.801796138286590576171875', 'lon': '151.28050739876925945281982421875'}

        time = point.find('{http://www.topografix.com/GPX/1/1}time').text
        time = datetime.fromisoformat(time[:-1])  # need to strip trailing 'Z' for iso format

        # not sure on setting these to floats, seems sus but can't give a good reason why
        lat = float(point.attrib['lat'])
        lon = float(point.attrib['lon'])

        df.append({'time': time, 'lat': lat, 'lon': lon})
        # significant speed gains appending to list vs appending to dataframe (1.5s vs 25s)

    # make Pandas df to store data
    df = pd.DataFrame(df, columns=['time', 'lat', 'lon'])

    return df


def calc_distance(lat1, lon1, lat2, lon2):

    # convert lat long inputs to float (yes this sucks but idk what to do) using list comprehension
    #lat1, lon1, lat2, lon2 = [float(x) for x in [lat1, lon1, lat2, lon2]]
    # currently not using this as already floats

    # use WGS-84 ellipsoid = most globally accurate. Accurate to round-off and always converges
    g = Geodesic.WGS84.Inverse(lat1, lon1, lat2, lon2)
    # g = {'lat1': XX, 'lon1': XX, 'lat2': XX, 'lon2': XX, 'a12': XX, 's12': 5.066904469936966, 'azi1': -35.80482359294056, 'azi2': -35.804805771546704}

    # gives [dist, heading]
    return [g['s12'], g['azi1']]


def add_speed(df):

    # calculate time delta between points, and add to the dataframe
    delta = df['time'].diff()  # can fill but probs gonna drop first row so meh .fillna(pd.Timedelta('0'))
    df['delta'] = delta.dt.total_seconds()

    # use list comprehension to efficiently get lat/long data
    result = [calc_distance(lat1, lon1, lat2, lon2) for lat1, lon1, lat2, lon2 in zip(df['lat'].shift(), df['lon'].shift(), df['lat'], df['lon'])]
    # result = [[dist, heading], [dist, heading], ..]
    df[['dist', 'heading']] = result
    df['rad_heading'] = df['heading'] * np.pi / 180

    # add speed
    df['m/s'] = df['dist'] / df['delta']
    df['knots'] = df['m/s'] * 1.943844  # yes this in an approximation but meh fix it later

    # drop the first row (no useful data) and return
    return df.iloc[10:]  # !!!!! Currently taking 10 off cause we have 1 hella sus value somewhere in there


def plot(df):

<<<<<<< HEAD
    fig, axs = plt.subplots(2, 2)

    # plot scatter of path travelled
    axs[0, 0].scatter(df['lat'], df['lon'])
    axs[0, 0].set_title('Course')

    # plot speed vs time
    axs[1, 0].plot(df['time'], df['knots'])
    axs[1, 0].set_title('Speed over time')

    # plot heading vs time
    axs[1, 1].plot(df['time'], df['heading'])
    axs[1, 1].set_title('Heading over time')

    plt.show()


def plot2(df):

    fig, axs = plt.subplots(subplot_kw={'projection': 'polar'})

    axs.plot(df['rad_heading'], df['knots'])
    axs.set_title('Polarized')

    plt.show()


# Setup click
@click.command()
@click.argument('gpx_track_file',
                type=click.File('r'))   # Add arg for ingress GPX track file
@click.option('--debug',
              '-d',
              help='Turn debug logging on',
              is_flag=True,
              default=False)            # Debug option switch

def main(gpx_track_file, debug):
    # Setup logging
    log = logging.getLogger(__name__)
    console_handler = logging.StreamHandler()
    if (debug):
        log.setLevel(logging.DEBUG)
        console_handler.setLevel(logging.DEBUG)
        formatter = logging.Formatter(fmt="<%(levelname).4s> %(module)s>>%(funcName)s() :: %(message)s")
    else:
        log.setLevel(logging.INFO)
        console_handler.setLevel(logging.INFO)
        formatter = logging.Formatter(fmt="%(message)s")
    console_handler.setFormatter(formatter)
    log.addHandler(console_handler)

    log.info("CraccTracc vX.X.X\n")
    log.debug("Debug enabled")

    # set the source file to analyse
    source = "cracctracc/data/activity_3427215863.gpx"

    # save df from GPX data
    df = gpx_to_df(source)
    # uncomment to save/load df to pickle to load faster next time
    df.to_pickle('cracctracc/data/activity_3427215863.pkl')
    df = pd.read_pickle('cracctracc/data/activity_3427215863.pkl')

    # add speed and plot
    df = add_speed(df)
    plot2(df)
=======
	fig = plt.figure()

	ax1 = fig.add_subplot(211)
	ax2 = fig.add_subplot(234)
	ax3 = fig.add_subplot(235)
	ax4 = fig.add_subplot(236, projection='polar')

	# plot scatter of path travelled
	ax1.plot(df['lat'], df['lon'])
	ax1.set_title('Course')

	# plot speed vs time
	ax2.plot(df['time'], df['knots'])
	ax2.set_title('Speed over time')

	# plot heading vs time
	ax3.plot(df['time'], df['heading'])
	ax3.set_title('Heading over time')

	ax4.plot(df['rad_heading'], df['knots'])
	ax4.set_title('POlarized')

	plt.show()


def main():

	# set the source file to analyse
	source = "cracctracc/data/activity_3427215863.gpx"

	# save df from GPX data
	df = gpx_to_df(source)
	# uncomment to save/load df to pickle to load faster next time
	df.to_pickle('cracctracc/data/activity_3427215863.pkl')
	df = pd.read_pickle('cracctracc/data/activity_3427215863.pkl')

	# add speed and plot
	df = add_speed(df)
	plot(df)


#if __name__ == '__main__':
#	main()
>>>>>>> 2c64cb10
<|MERGE_RESOLUTION|>--- conflicted
+++ resolved
@@ -77,33 +77,29 @@
 
 def plot(df):
 
-<<<<<<< HEAD
-    fig, axs = plt.subplots(2, 2)
+	fig = plt.figure()
 
-    # plot scatter of path travelled
-    axs[0, 0].scatter(df['lat'], df['lon'])
-    axs[0, 0].set_title('Course')
+	ax1 = fig.add_subplot(211)
+	ax2 = fig.add_subplot(234)
+	ax3 = fig.add_subplot(235)
+	ax4 = fig.add_subplot(236, projection='polar')
 
-    # plot speed vs time
-    axs[1, 0].plot(df['time'], df['knots'])
-    axs[1, 0].set_title('Speed over time')
+	# plot scatter of path travelled
+	ax1.plot(df['lat'], df['lon'])
+	ax1.set_title('Course')
 
-    # plot heading vs time
-    axs[1, 1].plot(df['time'], df['heading'])
-    axs[1, 1].set_title('Heading over time')
+	# plot speed vs time
+	ax2.plot(df['time'], df['knots'])
+	ax2.set_title('Speed over time')
 
-    plt.show()
+	# plot heading vs time
+	ax3.plot(df['time'], df['heading'])
+	ax3.set_title('Heading over time')
 
+	ax4.plot(df['rad_heading'], df['knots'])
+	ax4.set_title('Polarized')
 
-def plot2(df):
-
-    fig, axs = plt.subplots(subplot_kw={'projection': 'polar'})
-
-    axs.plot(df['rad_heading'], df['knots'])
-    axs.set_title('Polarized')
-
-    plt.show()
-
+	plt.show()
 
 # Setup click
 @click.command()
@@ -144,49 +140,4 @@
 
     # add speed and plot
     df = add_speed(df)
-    plot2(df)
-=======
-	fig = plt.figure()
-
-	ax1 = fig.add_subplot(211)
-	ax2 = fig.add_subplot(234)
-	ax3 = fig.add_subplot(235)
-	ax4 = fig.add_subplot(236, projection='polar')
-
-	# plot scatter of path travelled
-	ax1.plot(df['lat'], df['lon'])
-	ax1.set_title('Course')
-
-	# plot speed vs time
-	ax2.plot(df['time'], df['knots'])
-	ax2.set_title('Speed over time')
-
-	# plot heading vs time
-	ax3.plot(df['time'], df['heading'])
-	ax3.set_title('Heading over time')
-
-	ax4.plot(df['rad_heading'], df['knots'])
-	ax4.set_title('POlarized')
-
-	plt.show()
-
-
-def main():
-
-	# set the source file to analyse
-	source = "cracctracc/data/activity_3427215863.gpx"
-
-	# save df from GPX data
-	df = gpx_to_df(source)
-	# uncomment to save/load df to pickle to load faster next time
-	df.to_pickle('cracctracc/data/activity_3427215863.pkl')
-	df = pd.read_pickle('cracctracc/data/activity_3427215863.pkl')
-
-	# add speed and plot
-	df = add_speed(df)
-	plot(df)
-
-
-#if __name__ == '__main__':
-#	main()
->>>>>>> 2c64cb10
+    plot(df)